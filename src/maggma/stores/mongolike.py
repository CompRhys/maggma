--- conflicted
+++ resolved
@@ -194,13 +194,9 @@
         except (OperationFailure, DocumentTooLarge):
             distinct_vals = [
                 d["_id"]
-<<<<<<< HEAD
                 for d in self._collection.aggregate(
                     [{"$match": criteria}, {"$group": {"_id": f"${field}"}}]
                 )
-=======
-                for d in self._collection.aggregate([{"$group": {"_id": f"${field}"}}])
->>>>>>> 717e039e
             ]
             if all(isinstance(d, list) for d in filter(None, distinct_vals)):  # type: ignore
                 distinct_vals = list(chain.from_iterable(filter(None, distinct_vals)))
