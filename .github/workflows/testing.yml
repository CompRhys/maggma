name: testing

on:
  push:
    branches:
      - main
    paths-ignore:
      - 'docs/CHANGELOG.md'

  pull_request:
    branches:
      - main

concurrency:
  group: ${{ github.workflow }}-${{ github.ref }}
  cancel-in-progress: true

jobs:
  lint:
    runs-on: ubuntu-latest
    strategy:
      max-parallel: 1
    steps:
      - uses: actions/checkout@v4
        with:
          fetch-depth: 0
      - name: Set up Python
        uses: actions/setup-python@v5
        with:
          python-version: 3.11
          cache: pip
      - name: Run pre-commit
        run: |
          pip install pre-commit
          pre-commit run --all-files

  test:
    needs: lint
    services:
      local_mongodb:
        image: mongo:4.0
        ports:
          - 27017:27017

      azurite:
        image: mcr.microsoft.com/azure-storage/azurite
        ports:
          - 10000:10000

    strategy:
      max-parallel: 6
      matrix:
        os: [ubuntu-latest]
<<<<<<< HEAD
        # python-version: ["3.8", "3.9", "3.10", "3.11"]
        # temporary workaround since pymongo-inmemory dropped 3.8 support
        python-version: ["3.9", "3.10", "3.11"]
=======
        python-version: ["3.9", "3.10", "3.11", "3.12"]
>>>>>>> 1729752a

    runs-on: ${{ matrix.os }}

    steps:
    - uses: actions/checkout@v4

    - name: Set up Python ${{ matrix.python-version }}
      uses: actions/setup-python@v5
      with:
        python-version: ${{ matrix.python-version }}

    - name: Install Python dependencies
      run: |
        python -m pip install --upgrade pip
        pip install -r requirements/${{ matrix.os }}_py${{ matrix.python-version }}_extras.txt

    - name: Test with pytest
      env:
        CONTINUOUS_INTEGRATION: True
        MONGODB_SRV_URI: ${{ secrets.MONGODB_SRV_URI }}
        PYMONGOIM__OPERATING_SYSTEM: ubuntu
        PYMONGOIM__MONGO_VERSION: 6.0
      run: |
        pip install -e .
        pytest --cov=maggma --cov-report=xml
    - uses: codecov/codecov-action@v5.4.0
      with:
        token: ${{ secrets.CODECOV_TOKEN }}
        file: ./coverage.xml

  docs:
    runs-on: ubuntu-latest

    steps:
    - uses: actions/checkout@v4

    - uses: actions/setup-python@v5
      with:
        python-version: "3.10"

    - name: Install dependencies
      run: |
        python -m pip install --upgrade pip
        pip install -e .[docs]

    - name: Build
      run: mkdocs build<|MERGE_RESOLUTION|>--- conflicted
+++ resolved
@@ -51,13 +51,7 @@
       max-parallel: 6
       matrix:
         os: [ubuntu-latest]
-<<<<<<< HEAD
-        # python-version: ["3.8", "3.9", "3.10", "3.11"]
-        # temporary workaround since pymongo-inmemory dropped 3.8 support
-        python-version: ["3.9", "3.10", "3.11"]
-=======
         python-version: ["3.9", "3.10", "3.11", "3.12"]
->>>>>>> 1729752a
 
     runs-on: ${{ matrix.os }}
 
